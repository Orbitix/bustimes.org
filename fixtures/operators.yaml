--- conflicted
+++ resolved
@@ -414,15 +414,13 @@
 COEV:
     name: Coach Events Services
     url: http://www.coacheventsservices.co.uk/
-<<<<<<< HEAD
 ABLO: 
     name: Transport UK
-=======
+    url: https://www.transportukbus.com/
 TRST:
     url: https://localbus.vectare.co.uk/central-connect
     twitter: VectareEssex
 GLLN:
     name: Central Connect
     url: https://localbus.vectare.co.uk/central-connect
-    twitter: VectareEssex
->>>>>>> 6eb3d17e
+    twitter: VectareEssex