--- conflicted
+++ resolved
@@ -389,13 +389,6 @@
     def get_date_options(self):
         date = self.today
 
-<<<<<<< HEAD
-        # I can't remember the point of this
-        # for calendar in self.calendars:
-        #     for calendar_date in calendar.calendardate_set.all():
-        #         if not calendar_date.operation and calendar_date.contains(date) and calendar.end_date:
-        #             calendar.start_date = calendar_date.end_date
-=======
         for calendar in self.calendars:
             for calendar_date in calendar.calendardate_set.all():
                 if (
@@ -407,7 +400,6 @@
                     calendar.start_date = calendar_date.end_date + datetime.timedelta(
                         days=1
                     )
->>>>>>> 38ac6471
 
         start_dates = [calendar.start_date for calendar in self.calendars]
         if start_dates:
