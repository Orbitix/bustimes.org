from datetime import datetime, timezone

from django.contrib.gis.geos import GEOSGeometry
from django.db.models import Exists, OuterRef, Q

from busstops.models import Operator, Service, StopPoint

from ...models import Vehicle, VehicleJourney, VehicleLocation
from ..import_live_vehicles import ImportLiveVehiclesCommand

# "fn" "fleetNumber": "10452",
# "ut" "updateTime": "1599550016135",
# "oc" "operatingCompany": "SDVN",
# "sn" "serviceNumber": "RED",
# "dn" "direction": "INBOUND",
# "sd" "serviceId": "XDARED0.I",
# "so" "shortOpco": "SCD",
# "sr" "serviceDescription": "Honiton Road Park & Ride - Exeter, Paris Street",
# "cd" "cancelled": "False",
# "vc" "vehicleActivityCancellation": "False",
# "la" "latitude": "50.7314606",
# "lo" "longitude": "-3.7003877",
# "hg" "heading": "66",
# "cg" "calculatedHeading": "",
# "dd" "destinationDisplay": "City Centre Paris S",
# "or" "originStopReference": "1100DEC10843",
# "on" "originStopName": "Honiton Road P&R",
# "nr" "nextStopReference": "1100DEC10085",
# "nn" "nextStopName": "Sidwell Street",
# "fr" "finalStopReference": "1100DEC10468",
# "fs" "finalStopName": "Paris Street",
# "ao" "aimedOriginStopDepartureTime": "",
# "eo" "expectedOriginStopDepartureTime": "1599414000000",
# "an" "aimedNextStopArrivalTime": "1599414720000",
# "en" "expectedNextStopArrivalTime": "1599414756000",
# "ax" "aimedNextStopDepartureTime": "1599414720000",
# "ex" "expectedNextStopDepartureTime": "1599414522000",
# "af" "aimedFinalStopArrivalTime": "1599414780000",
# "ef" "expectedFinalStopArrivalTime": "1599414728000",
# "ku" "kmlUrl": "https://tis-kml-stagecoach.s3.amazonaws.com/kml/0017f465-8178-4bfb-bfaa-43a81386120e.kml",
# "td" "tripId": "7127",
# "pr" "previousStopOnRoute": "1100DEC10843",
# "cs" "currentStopOnRoute": "",
# "ns" "nextStopOnRoute": "",
# "jc" "isJourneyCompletedHeuristic": "False",
# "rg" "rag": "A"


def parse_timestamp(timestamp):
    if timestamp:
        return datetime.fromtimestamp(int(timestamp) / 1000, timezone.utc)


def has_stop(stop):
    return Exists(
        StopPoint.objects.filter(service=OuterRef("pk"), locality__stoppoint=stop)
    )


class Command(ImportLiveVehiclesCommand):
    source_name = "Stagecoach"
    operator_ids = {"SCEM": "SCGH", "SCSO": "SCCO"}
    previous_locations = {}

    def do_source(self):
        self.operators = Operator.objects.filter(
            Q(parent="Stagecoach") | Q(noc__in=["SCLK", "MEGA"])
        ).in_bulk()

        return super().do_source()

    @staticmethod
    def get_datetime(item):
        return parse_timestamp(item["ut"])

    def prefetch_vehicles(self, vehicle_codes):
        vehicles = self.vehicles.filter(
            operator__in=self.operators, code__in=vehicle_codes
        )
        self.vehicle_cache = {vehicle.code: vehicle for vehicle in vehicles}

    def get_items(self):
        items = []
        vehicle_codes = []

        # build list of vehicles that have moved
        for item in super().get_items()["services"]:
            key = item["fn"]
            value = (item["ut"],)
            if self.previous_locations.get(key) != value:
                items.append(item)
                vehicle_codes.append(key)
                self.previous_locations[key] = value

        self.prefetch_vehicles(vehicle_codes)

        return items

    def get_vehicle(self, item):
        vehicle_code = item["fn"]

        operator_id = item.get("oc")

        if vehicle_code in self.vehicle_cache:

            vehicle = self.vehicle_cache[vehicle_code]

            if (
                vehicle.operator_id == "SCLK"
                and operator_id != "SCLK"
                or operator_id == "SCLK"
                and vehicle.operator_id != "SCLK"
            ):
                vehicle = (
                    self.vehicles.filter(
<<<<<<< HEAD
                        code__iexact=vehicle_code, operator__in=self.operators
=======
                        Q(code__iexact=vehicle_code)
                        | Q(fleet_code__iexact=vehicle_code),
                        operator__in=self.operators,
>>>>>>> 327ca3b7
                    )
                    .exclude(id=vehicle.id)
                    .first()
                )

                if vehicle:
                    self.vehicle_cache[vehicle_code] = vehicle

            if vehicle:
                return vehicle, False

        if operator_id and operator_id in self.operator_ids:
            operator_id = self.operator_ids[operator_id]
        if operator_id in self.operators:
            operator = self.operators[operator_id]
        else:
            operator = None

        vehicle = Vehicle.objects.filter(
            operator=None, code__iexact=vehicle_code
        ).first()
        if vehicle:
            return vehicle, False

        vehicle = Vehicle.objects.create(
            operator=operator,
            source=self.source,
            code=vehicle_code,
            fleet_code=vehicle_code,
        )
        return vehicle, True

    def get_journey(self, item, vehicle):
        if item.get("ao"):  # aimedOriginStopDepartureTime
            departure_time = parse_timestamp(item["ao"])
        else:
            departure_time = None

        code = item.get("td", "")  # trip id

        latest_journey = vehicle.latest_journey

        if departure_time:
            if (
                latest_journey
                and -60
                < (latest_journey.datetime - departure_time).total_seconds()
                < 60
            ):
                return latest_journey
            try:
                return vehicle.vehiclejourney_set.get(datetime=departure_time)
            except VehicleJourney.DoesNotExist:
                pass
        elif item.get("eo"):  # expectedOriginStopDepartureTime
            departure_time = parse_timestamp(item["eo"])

        journey = VehicleJourney(
            datetime=departure_time,
            destination=item.get("dd", "")
            or item.get("fs", ""),  # destinationDisplay or finalStopName
            route_name=item.get("sn", ""),  # serviceNumber
        )

        if code:
            journey.code = code
        elif (
            not departure_time
            and latest_journey
            and journey.route_name == latest_journey.route_name
            and latest_journey.datetime.date() == self.source.datetime.date()
        ):
            journey = latest_journey

        if not journey.service_id and journey.route_name:
            service = journey.route_name
            alternatives = {
                "PULS": "Pulse",
                "YO-Y": "Yo-Yo",
                "TRIA": "Triangle",
            }
            if service in alternatives:
                service = alternatives[service]

            services = Service.objects.filter(current=True, operator__in=self.operators)

            stop = item.get("or") or item.get("pr") or item.get("nr")

            if stop:
                services = services.filter(has_stop(stop))

            if item.get("fr"):
                services = services.filter(has_stop(item["fr"]))

            journey.service = services.filter(
                Q(route__line_name__iexact=service) | Q(line_name__iexact=service)
            ).first()
            if not journey.service:
                try:
                    journey.service = services.get(
                        service_code__icontains=f"-{service}-"
                    )
                except (Service.DoesNotExist, Service.MultipleObjectsReturned):
                    pass

            if not journey.service:
                print(service, item.get("or"), vehicle.get_absolute_url())

        if departure_time and journey.service and not journey.id:
            journey.trip = journey.get_trip(
                destination_ref=item.get("fr"), departure_time=departure_time
            )

            # update vehicle garage
            if trip := journey.trip:
                if trip.garage_id != vehicle.garage_id:
                    vehicle.garage_id = trip.garage_id
                    vehicle.save(update_fields=["garage"])

        return journey

    def create_vehicle_location(self, item):
        bearing = item.get("hg")

        return VehicleLocation(
            latlong=GEOSGeometry(f"POINT({item['lo']} {item['la']})"),
            heading=bearing,
        )<|MERGE_RESOLUTION|>--- conflicted
+++ resolved
@@ -113,13 +113,9 @@
             ):
                 vehicle = (
                     self.vehicles.filter(
-<<<<<<< HEAD
-                        code__iexact=vehicle_code, operator__in=self.operators
-=======
                         Q(code__iexact=vehicle_code)
                         | Q(fleet_code__iexact=vehicle_code),
                         operator__in=self.operators,
->>>>>>> 327ca3b7
                     )
                     .exclude(id=vehicle.id)
                     .first()
