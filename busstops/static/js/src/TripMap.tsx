import React from "react";

import Map, {
  Source,
  Layer,
  NavigationControl,
  GeolocateControl,
  MapEvent,
  LayerProps,
  MapLayerMouseEvent,
} from "react-map-gl/maplibre";

import { useRoute } from "wouter";
import { navigate } from "wouter/use-location";

import { LngLatBounds } from "maplibre-gl";

import TripTimetable, { Trip, TripTime } from "./TripTimetable";
import StopPopup from "./StopPopup";
import VehicleMarker, { Vehicle } from "./VehicleMarker";
import VehiclePopup from "./VehiclePopup";

declare global {
  interface Window {
    SERVICE: number;
    TRIP_ID: number;
    VEHICLE_ID: number;
    STOPS: Trip;
  }
}

const apiRoot = process.env.API_ROOT;

const stopsStyle: LayerProps = {
  id: "stops",
  type: "symbol",
  layout: {
    "icon-rotate": ["+", 45, ["get", "bearing"]],
    "icon-image": "stop",
    "icon-allow-overlap": true,
    "icon-ignore-placement": true,
  },
};

const routeStyle: LayerProps = {
  type: "line",
  paint: {
    "line-color": "#666",
    "line-width": 3,
  },
};

const lineStyle: LayerProps = {
  type: "line",
  paint: {
    "line-color": "#666",
    "line-width": 3,
    "line-dasharray": [2, 2],
  },
};

type RouteProps = {
  times: TripTime[];
};

const Route = React.memo(function Route({ times }: RouteProps) {
  const lines = [];
  const lineStrings = [];
  let prevLocation,
    prevTime,
    i = null;

  for (const time of times) {
    if (time.track) {
      lineStrings.push(time.track);
    } else if (prevLocation && time.stop.location) {
      if (prevTime.track || i === null) {
        lines.push([prevLocation, time.stop.location]);
        i = lines.length - 1;
      } else {
        lines[i].push(time.stop.location);
      }
    }

    prevTime = time;
    prevLocation = time.stop.location;
  }

  return (
    <React.Fragment>
      <Source
        type="geojson"
        data={{
          type: "FeatureCollection",
          features: lineStrings.map((lineString) => {
            return {
              type: "Feature",
              geometry: {
                type: "LineString",
                coordinates: lineString,
              },
            };
          }),
        }}
      >
        <Layer {...routeStyle} />
      </Source>

      <Source
        type="geojson"
        data={{
          type: "FeatureCollection",
          features: lines.map((line) => {
            return {
              type: "Feature",
              geometry: {
                type: "LineString",
                coordinates: line,
              },
            };
          }),
        }}
      >
        <Layer {...lineStyle} />
      </Source>

      <Source
        type="geojson"
        data={{
          type: "FeatureCollection",
          features: times
            .filter((stop) => stop.stop.location)
            .map((stop) => {
              return {
                type: "Feature",
                geometry: {
                  type: "Point",
                  coordinates: stop.stop.location,
                },
                properties: {
                  url: stop.stop.atco_code
                    ? `/stops/${stop.stop.atco_code}`
                    : null,
                  name: stop.stop.name,
                  bearing: stop.stop.bearing,
                },
              };
            }),
        }}
      >
        <Layer {...stopsStyle} />
      </Source>
    </React.Fragment>
  );
});

export default function TripMap() {
  const [, params] = useRoute<{ tripId: "" }>("/trips/:tripId");
  const tripId = params?.tripId;

  const [trip, setTrip] = React.useState<Trip>(window.STOPS);

  const bounds = React.useMemo((): LngLatBounds => {
    const _bounds = new LngLatBounds();
    for (let item of trip.times) {
      if (item.stop.location) {
        _bounds.extend(item.stop.location);
      }
    }
    return _bounds;
  }, [trip]);

  const navigateToTrip = React.useCallback((item) => {
    navigate("/trips/" + item.trip_id);
  }, []);

  const darkMode = false;

  const [cursor, setCursor] = React.useState(null);

  const onMouseEnter = React.useCallback(() => {
    setCursor("pointer");
  }, []);

  const onMouseLeave = React.useCallback(() => {
    setCursor(null);
  }, []);

  const [clickedStop, setClickedStop] = React.useState(null);

  const handleMapClick = React.useCallback(
    (e: MapLayerMouseEvent) => {
      const target = e.originalEvent.target;
      if (target instanceof HTMLElement || target instanceof SVGElement) {
        let vehicleId: string;
        vehicleId = target.dataset.vehicleId;
        if (!vehicleId) {
          vehicleId = target.parentElement.dataset.vehicleId;
        }
        if (vehicleId) {
          setClickedVehicleMarker(parseInt(vehicleId, 10));
          setClickedStop(null);
          e.preventDefault();
          return;
        }
      }

      if (e.features.length) {
        for (const stop of e.features) {
          if (
            !stop.properties.url ||
            stop.properties.url !== clickedStop?.properties.url
          ) {
            setClickedStop(stop);
          }
        }
      } else {
        setClickedStop(null);
      }
      setClickedVehicleMarker(null);
      e.preventDefault();
    },
    [clickedStop],
  );

  const [tripVehicle, setTripVehicle] = React.useState<Vehicle>();
  const [vehicles, setVehicles] = React.useState<Vehicle[]>([]);

  const vehiclesById = React.useMemo<[number: Vehicle]>(() => {
    return Object.assign({}, ...vehicles.map((item) => ({ [item.id]: item })));
  }, [vehicles]);

  const timeout = React.useRef(null);
  const vehiclesAbortController = React.useRef(null);

  const loadTrip = React.useCallback(() => {
    if (tripId) {
      if (trip && trip.id && tripId === trip.id.toString()) {
        return;
      }
      setTripVehicle(null);
      fetch(`${apiRoot}api/trips/${tripId}/`).then((response) => {
        if (response.ok) {
          response.json().then(setTrip);
        }
      });
    }
  }, [trip, tripId]);

  React.useEffect(() => {
    const loadVehicles = (first = false) => {
      if (document.hidden) {
        return;
      }

      let url = `${apiRoot}vehicles.json`;
      if (window.VEHICLE_ID) {
        url = `${url}?id=${window.VEHICLE_ID}`;
      } else if (!window.SERVICE || !tripId) {
        return;
      } else {
        url = `${url}?service=${window.SERVICE}&trip=${tripId}`;
      }

      if (vehiclesAbortController.current) {
        vehiclesAbortController.current.abort();
      }
      vehiclesAbortController.current = new AbortController();

      clearTimeout(timeout.current);

      fetch(url, {
        signal: vehiclesAbortController.current.signal,
      }).then(
        (response) => {
          if (!response.ok) {
            return;
          }
          response.json().then(function (items: Vehicle[]): void {
            setVehicles(items);
            for (const item of items) {
              if (
<<<<<<< HEAD
                (tripId && item.trip_id === tripId) ||
=======
                (tripId &&
                  item.trip_id &&
                  item.trip_id.toString() === tripId) ||
>>>>>>> 4b90f6fc
                (window.VEHICLE_ID && item.id === window.VEHICLE_ID)
              ) {
                if (first) {
                  setClickedVehicleMarker(item.id);
                }
                setTripVehicle(item);
                break;
              }
            }
          });
          if (!document.hidden) {
            timeout.current = window.setTimeout(loadVehicles, 12000); // 12 seconds
          }
        },
        (reason) => {
          // never mind
        },
      );
    };

    loadTrip();
    loadVehicles(true);

    const handleVisibilityChange = (event) => {
      clearTimeout(timeout.current);
      if (!event.target.hidden) {
        loadVehicles();
      }
    };

    window.addEventListener("visibilitychange", handleVisibilityChange);

    return () => {
      window.removeEventListener("visibilitychange", handleVisibilityChange);
    };
  }, [tripId, loadTrip]);

  const [clickedVehicleMarkerId, setClickedVehicleMarker] =
    React.useState<number>();

  const handleMapLoad = React.useCallback((event: MapEvent) => {
    const map = event.target;
    map.keyboard.disableRotation();
    map.touchZoomRotate.disableRotation();

    map.loadImage("/static/route-stop-marker.png", (error, image) => {
      if (error) throw error;
      map.addImage("stop", image, {
        pixelRatio: 2,
        // width: 16,
        // height: 16
      });
    });
  }, []);

  const clickedVehicle =
    clickedVehicleMarkerId && vehiclesById[clickedVehicleMarkerId];

  return (
    <React.Fragment>
      <div className="trip-map has-sidebar">
        <Map
          dragRotate={false}
          touchPitch={false}
          pitchWithRotate={false}
          maxZoom={18}
          style={{
            position: "absolute",
            top: 0,
            right: 0,
            left: 0,
          }}
          initialViewState={{
            bounds: bounds,
            fitBoundsOptions: {
              padding: 50,
            },
          }}
          cursor={cursor}
          onMouseEnter={onMouseEnter}
          onMouseLeave={onMouseLeave}
          mapStyle={
            darkMode
              ? "https://tiles.stadiamaps.com/styles/alidade_smooth_dark.json"
              : "https://tiles.stadiamaps.com/styles/alidade_smooth.json"
          }
          RTLTextPlugin={null}
          onClick={handleMapClick}
          onLoad={handleMapLoad}
          interactiveLayerIds={["stops"]}
        >
          <NavigationControl showCompass={false} />
          <GeolocateControl />

          <Route times={trip.times} />

          {vehicles.map((item) => {
            return (
              <VehicleMarker
                key={item.id}
                selected={item.id === clickedVehicleMarkerId}
                vehicle={item}
              />
            );
          })}

          {clickedVehicle ? (
            <VehiclePopup
              item={clickedVehicle}
              activeLink={clickedVehicle.trip_id?.toString() === tripId}
              onTripClick={navigateToTrip}
              onClose={() => {
                setClickedVehicleMarker(null);
              }}
            />
          ) : null}

          {clickedStop ? (
            <StopPopup
              item={clickedStop}
              onClose={() => setClickedStop(null)}
            />
          ) : null}
        </Map>
      </div>
      <div className="trip-timetable map-sidebar">
        <TripTimetable trip={trip} vehicle={tripVehicle} />
      </div>
    </React.Fragment>
  );
}<|MERGE_RESOLUTION|>--- conflicted
+++ resolved
@@ -280,13 +280,9 @@
             setVehicles(items);
             for (const item of items) {
               if (
-<<<<<<< HEAD
-                (tripId && item.trip_id === tripId) ||
-=======
                 (tripId &&
                   item.trip_id &&
                   item.trip_id.toString() === tripId) ||
->>>>>>> 4b90f6fc
                 (window.VEHICLE_ID && item.id === window.VEHICLE_ID)
               ) {
                 if (first) {
