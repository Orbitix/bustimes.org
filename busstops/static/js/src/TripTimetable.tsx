<<<<<<< HEAD
import React from "react";
import { VehicleJourney } from "./JourneyMap";
=======
import React, { ReactElement } from "react";
>>>>>>> 4b90f6fc
import { Vehicle } from "./VehicleMarker";

export type TripTime = {
  id: number;
  stop: {
    name: string;
    atco_code?: string;
    location?: [number, number];
    icon?: string;
    bearing?: number;
  };
  track?: [number, number][];
  aimed_arrival_time: string;
  aimed_departure_time: string;
  expected_departure_time?: string;
  expected_arrival_time?: string;
  actual_departure_time?: string;
  // actual_arrival_time: string;
  timing_status: string;
};

type Note = {
  code: string;
  text: string;
};

export type Trip = {
  id?: number;
  times: TripTime[];
  notes?: Note[];
};

type RowProps = {
  stop: TripTime;
  onMouseEnter: (stop: TripTime) => void;
  vehicle: any;
  aimedColumn?: boolean;
};

function Row({ stop, onMouseEnter, vehicle, aimedColumn }: RowProps) {
  const handleMouseEnter = React.useCallback(() => {
    if (onMouseEnter) {
      if (stop.stop.location) {
        onMouseEnter(stop);
      }
    }
  }, [stop, onMouseEnter]);

  let stopName: any = stop.stop.name;
  if (stop.stop.icon) {
    stopName = `${stopName} (${stop.stop.icon})`;
  }
  if (stop.stop.atco_code) {
    stopName = <a href={`/stops/${stop.stop.atco_code}`}>{stopName}</a>;
  }

  const className = stop.timing_status === "OTH" ? "minor" : null;

  const rowSpan =
    aimedColumn &&
    stop.aimed_arrival_time &&
    stop.aimed_departure_time &&
    stop.aimed_arrival_time !== stop.aimed_departure_time
      ? 2
      : null;

  let actual;
  if (vehicle?.progress && vehicle.progress.prev_stop === stop.stop.atco_code) {
    actual = vehicle.datetime;
  } else {
    actual = stop.actual_departure_time;
  }
  if (actual) {
    actual = new Date(actual).toTimeString().slice(0, 8);
  } else {
    actual = stop.expected_departure_time || stop.expected_arrival_time;
  }
  if (actual) {
    actual = <td>{actual}</td>;
  }

  return (
    <React.Fragment>
      <tr className={className} onMouseEnter={handleMouseEnter}>
        <td className="stop-name" rowSpan={rowSpan}>
          {stopName}
        </td>
        {aimedColumn ? (
          <td>{stop.aimed_arrival_time || stop.aimed_departure_time}</td>
        ) : null}
        {actual}
      </tr>
      {rowSpan ? (
        <tr className={className}>
          <td>{stop.aimed_departure_time}</td>
        </tr>
      ) : null}
    </React.Fragment>
  );
}

type TripTimetableProps = {
  trip: Trip;
  onMouseEnter?: (stop: TripTime) => void;
  vehicle?: Vehicle;
  loading?: boolean | null;
};

const TripTimetable = React.memo(function TripTimetable({
  trip,
  onMouseEnter,
  vehicle,
}: TripTimetableProps) {
  // const last = trip.times?.length - 1;

  const aimedColumn = trip.times?.some(
    (item: TripTime) => item.aimed_arrival_time || item.aimed_departure_time,
  );

<<<<<<< HEAD
  if (journey) {
    if (journey.previous) {
      let previous = new Date(journey.previous.datetime)
        .toTimeString()
        .slice(0, 5);
      var previousLink = (
        <p className="previous">
          <a href={`#journeys/${journey.previous.id}`}>&larr; {previous}</a>
        </p>
      );
    }
    if (journey.next) {
      let nextDate = new Date(journey.next.datetime).toTimeString().slice(0, 5);
      var nextLink = (
        <p className="next">
          <a href={`#journeys/${journey.next.id}`}>{nextDate} &rarr;</a>
        </p>
      );
    }
  }

  let className = "trip-timetable map-sidebar";
  if (loading) {
    className += " loading";
  }

=======
>>>>>>> 4b90f6fc
  return (
    <React.Fragment>
      <table>
        <thead>
          <tr>
            <th></th>
            {aimedColumn ? <th>Timetable</th> : null}
            <th>Actual</th>
          </tr>
        </thead>
        <tbody>
          {trip.times.map((stop, i) => (
            <Row
              key={stop.id || i}
              aimedColumn={aimedColumn}
              stop={stop}
              onMouseEnter={onMouseEnter}
              vehicle={vehicle}
            />
          ))}
        </tbody>
      </table>
      {trip.notes?.map((note) => <p key={note.code}>{note.text}</p>)}
    </React.Fragment>
  );
});

export default TripTimetable;<|MERGE_RESOLUTION|>--- conflicted
+++ resolved
@@ -1,9 +1,4 @@
-<<<<<<< HEAD
-import React from "react";
-import { VehicleJourney } from "./JourneyMap";
-=======
 import React, { ReactElement } from "react";
->>>>>>> 4b90f6fc
 import { Vehicle } from "./VehicleMarker";
 
 export type TripTime = {
@@ -123,35 +118,6 @@
     (item: TripTime) => item.aimed_arrival_time || item.aimed_departure_time,
   );
 
-<<<<<<< HEAD
-  if (journey) {
-    if (journey.previous) {
-      let previous = new Date(journey.previous.datetime)
-        .toTimeString()
-        .slice(0, 5);
-      var previousLink = (
-        <p className="previous">
-          <a href={`#journeys/${journey.previous.id}`}>&larr; {previous}</a>
-        </p>
-      );
-    }
-    if (journey.next) {
-      let nextDate = new Date(journey.next.datetime).toTimeString().slice(0, 5);
-      var nextLink = (
-        <p className="next">
-          <a href={`#journeys/${journey.next.id}`}>{nextDate} &rarr;</a>
-        </p>
-      );
-    }
-  }
-
-  let className = "trip-timetable map-sidebar";
-  if (loading) {
-    className += " loading";
-  }
-
-=======
->>>>>>> 4b90f6fc
   return (
     <React.Fragment>
       <table>
